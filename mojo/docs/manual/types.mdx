--- conflicted
+++ resolved
@@ -543,11 +543,7 @@
 integer literals, Mojo creates a `List[Int]`.
 
 ```mojo
-<<<<<<< HEAD
-# Inferred type == Int
-=======
 # Inferred type == List[Int]
->>>>>>> acfe0c5f
 var l1 = [1, 2, 3, 4]
 ```
 
@@ -579,11 +575,6 @@
 using subscript notation.
 
 ```mojo
-<<<<<<< HEAD
-=======
-from collections import List
-
->>>>>>> acfe0c5f
 var list = [2, 3, 5]
 list.append(7)
 list.append(11)
@@ -605,23 +596,6 @@
 * Mojo supports list, set, and dictionary literals for collection initialization:
 
   ```mojo
-<<<<<<< HEAD
-  # List literal
-  var nums: List[Int] = [2, 3, 5]
-
-  # Set literal
-  var unique_nums: Set[Int] = {2, 3, 5}
-
-  # Dictionary literal
-  var scores: Dict[String, Int] = {"Alice": 95, "Bob": 87}
-  ```
-
-  You can also use variadic arguments for lists and sets:
-
-  ```mojo
-  var list = List(2, 3, 5)
-  var set = Set(2, 3, 5)
-=======
   # List literal, element type infers to Int.
   var nums = [2, 3, 5]
   ```
@@ -636,7 +610,6 @@
 
   ```mojo
   var list2 = [x*Int(y) for x in nums for y in list if x != 3]
->>>>>>> acfe0c5f
   ```
 
 * You can't `print()` a list, or convert it directly into a string.
@@ -653,18 +626,11 @@
   name you provide by default:
 
 ```mojo
-<<<<<<< HEAD
-#: var list = [2, 3, 4]
-for item in list:
-      print(item[], end=", ")
-=======
-#: from collections import List
 var list = [2, 3, 4]
 for item in list:     # Copies the integer into "item"
       print(item, end=", ")
       item = 0 # warning: assignment to 'item' was never used
   print(list[0], list[1], list[2])
->>>>>>> acfe0c5f
 ```
 
 ```output
@@ -677,18 +643,11 @@
 the element with `ref` instead of making a copy:
 
 ```mojo
-<<<<<<< HEAD
-#: var list = [2, 3, 4]
-for i in range(len(list)):
-    print(list[i], end=", ")
-=======
-#: from collections import List
 var list = [2, 3, 4]
 for ref item in list:     # Capture a ref to the list element
       print(item, end=", ")
       item = 0  # Mutates the element inside the list
 print("\nAfter loop:", list[0], list[1], list[2])
->>>>>>> acfe0c5f
 ```
 
 ```output
@@ -756,29 +715,13 @@
 intersections between two sets.
 
 Sets are generic and the element type must conform to the
-<<<<<<< HEAD
-[`KeyElement`](/mojo/stdlib/collections/dict/KeyElement) trait.
-
-Sets support literal syntax with curly braces:
-=======
 [`KeyElement`](/mojo/stdlib/collections/dict/KeyElement) trait. Like lists and
 dictionaries, sets support standard literal syntax, as well as generator
 comprehensions:
->>>>>>> acfe0c5f
-
-```mojo
-from collections import Set
-
-<<<<<<< HEAD
-# Using set literal syntax
-i_like = {"sushi", "ice cream", "tacos", "pho"}
-
-# You can also use the explicit constructor
-you_like = Set("burgers", "tacos", "salad", "ice cream")
-=======
+
+```mojo
 i_like = {String("sushi"), "ice cream", "tacos", "pho"}
 you_like = {String("burgers"), "tacos", "salad", "ice cream"}
->>>>>>> acfe0c5f
 we_like = i_like.intersection(you_like)
 
 print("We both like:")
