--- conflicted
+++ resolved
@@ -354,7 +354,6 @@
     print("Succeed")
 
 
-<<<<<<< HEAD
 fn test_conv_transpose_shape_basic() raises:
     """Test conv_transpose_shape function with basic cases."""
     # Test 4D: Basic 2D conv transpose (N=1, H=3, W=3, C=1) x (R=3, S=3, F=2, C=1)
@@ -415,11 +414,7 @@
     output_pads_ptr.free()
 
 
-fn main() raises:
-    # Test full conv transposed operations
-=======
 def main():
->>>>>>> 38f3ab53
     test_conv_transposed[DType.float32, 2](
         1,  # N
         Index(3, 3),
