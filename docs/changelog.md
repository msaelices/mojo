# Mojo unreleased changelog

This is a list of UNRELEASED changes for the Mojo language and tools.

When we cut a release, these notes move to `changelog-released.md` and that's
what we publish.

[//]: # Here's the template to use when starting a new batch of notes:
[//]: ## UNRELEASED
[//]: ### ⭐️ New
[//]: ### 🦋 Changed
[//]: ### ❌ Removed
[//]: ### 🛠️ Fixed

## UNRELEASED

### ⭐️ New

<<<<<<< HEAD
- `Dict` now implements `setdefault`, to get a value from the dictionary by
  key, or set it to a default if it doesn't exist
  ([PR #2803](https://github.com/modularml/mojo/pull/2803)
  by [@msaelices](https://github.com/msaelices))
=======
- Mojo context managers used in regions of code that may raise no longer need to
  define a "conditional" exit function in the form of
  `fn __exit__(self, e: Error) -> Bool`. This function allows the context
  manager to conditionally intercept and handle the error and allow the function
  to continue executing. This is useful for some applications, but in many cases
  the conditional exit would delegate to the unconditional exit function
  `fn __exit__(self)`.

  Concretely, this enables defining `with` regions that unconditionally
  propagate inner errors, allowing code like:

  ```mojo
  def might_raise() -> Int:
      ...

  def foo() -> Int:
      with ContextMgr():
          return might_raise()
      # no longer complains about missing return

  def bar():
      var x: Int
      with ContextMgr():
          x = might_raise()
      print(x) # no longer complains about 'x' being uninitialized
  ```
>>>>>>> 9cf3a83e

- Now supports "conditional conformances" where some methods on a struct have
  additional trait requirements that the struct itself doesn't.  This is
  expressed through an explicitly declared `self` type:

  ```mojo
  struct GenericThing[Type: AnyType]:  # Works with anything
    # Sugar for 'fn normal_method[Type: AnyType](self: GenericThing[Type]):'
    fn normal_method(self): ...

    # Just redeclare the requirements with more specific types:
    fn needs_move[Type: Movable](self: GenericThing[Type], owned val: Type):
      var tmp = val^  # Ok to move 'val' since it is Movable
      ...
  fn usage_example():
    var a = GenericThing[Int]()
    a.normal_method() # Ok, Int conforms to AnyType
    a.needs_move(42)  # Ok, Int is movable

    var b = GenericThing[NonMovable]()
    b.normal_method() # Ok, NonMovable conforms to AnyType

      # error: argument type 'NonMovable' does not conform to trait 'Movable'
    b.needs_move(NonMovable())
  ```

- `async` functions now support memory-only results (like `String`, `List`,
  etc.) and `raises`. Accordingly, both `Coroutine` and `RaisingCoroutine` have
  been changed to accept `AnyType` instead of `AnyTrivialRegType`. This means
  the result types of `async` functions do not need to be `Movable`.

  ```mojo
  async fn raise_or_string(c: Bool) raises -> String:
      if c:
          raise "whoops!"
      return "hello world!"
  ```

  Note that `async` functions do not yet support indirect calls, `ref` results,
  and constructors.

- As a specific form of "conditional conformances", initializers in a struct
  may indicate specific parameter bindings to use in the type of their `self`
  argument.  For example:

  ```mojo
  @value
  struct MyStruct[size: Int]:
      fn __init__(inout self: MyStruct[0]): pass
      fn __init__(inout self: MyStruct[1], a: Int): pass
      fn __init__(inout self: MyStruct[2], a: Int, b: Int): pass

  def test(x: Int):
      a = MyStruct()      # Infers size=0 from 'self' type.
      b = MyStruct(x)     # Infers size=1 from 'self' type.
      c = MyStruct(x, x)  # Infers size=2 from 'self' type.
  ```

- The `Reference` type (and many iterators) now use "inferred" parameters to
  represent the mutability of their lifetime, simplifying the interface.

- Added new `ExplicitlyCopyable` trait, to mark types that can be copied
  explicitly, but which might not be implicitly copyable.

  This supports work to transition the standard library collection types away
  from implicit copyability, which can lead to unintended expensive copies.

- Added `Identifiable` trait, used to describe types that implement the `__is__`
  and `__isnot__` trait methods.
  ([PR #2807](https://github.com/modularml/mojo/pull/2807))

  - Also added new `assert_is()` and `assert_is_not()` test utilities to the
    `testing` module.

- `Dict` now supports `popitem`, which removes and returns the last item in the `Dict`.
([PR #2701](https://github.com/modularml/mojo/pull/2701)
by [@jayzhan211](https://github.com/jayzhan211))

- Added `unsafe_cstr_ptr()` method to `String` and `StringLiteral`, that
  returns an `UnsafePointer[C_char]` for convenient interoperability with C
  APIs.

- Added `C_char` type alias in `sys.ffi`.

- Added `StringSlice(..)` initializer from a `StringLiteral`.

- Added new `StaticString` type alias. This can be used in place of
  `StringLiteral` for runtime string arguments.

- Added `TemporaryDirectory` in module `tempfile`.
  ([PR 2743](https://github.com/modularml/mojo/pull/2743) by [@artemiogr97](https://github.com/artemiogr97))

- Added `NamedTemporaryFile` in module `tempfile`.
  ([PR 2762](https://github.com/modularml/mojo/pull/2762) by [@artemiogr97](https://github.com/artemiogr97))

- Added `oct(..)` function for formatting an integer in octal.
  ([PR #2914](https://github.com/modularml/mojo/pull/2914) by [@bgreni](https://github.com/bgreni))

- Added `String.format` method.
  ([PR #2771](https://github.com/modularml/mojo/pull/2771) by [@rd4com](https://github.com/rd4com))

  Support automatic and manual indexing of `*args`.

  Examples:

  ```mojo
  print(
    String("{1} Welcome to {0} {1}").format("mojo", "🔥")
  )
  # 🔥 Wecome to mojo 🔥
  ```

  ```mojo
  print(String("{} {} {}").format(True, 1.125, 2))
  #True 1.125 2
  ```

- Environment variable `MOJO_PYTHON` can be pointed to an executable to pin Mojo
  to a specific version:

  ```sh
  export MOJO_PYTHON="/usr/bin/python3.11"
  ```

  Or a virtual environment to always have access to those Python modules:

  ```sh
  export MOJO_PYTHON="~/venv/bin/python"
  ```

  `MOJO_PYTHON_LIBRARY` still exists for environments with a dynamic libpython,
  but no Python executable.

- The `math` package now includes the `pi`, `e`, and `tau` constants (Closes
  Issue [#2135](https://github.com/modularml/mojo/issues/2135)).

- Mojo now has a `UInt` type for modeling unsigned (scalar) integers with a
  paltform-dependent width. `UInt` implements most arithmethic operations that
  make sense for integers, with the notable exception of `__neg__`. Builtin
  functions such as `min`/`max`, as well as utilities like `math.ceildiv` are
  also implemented for `UInt`.

### 🦋 Changed

- `await` on a coroutine now consumes it. This strengthens the invariant that
  coroutines can only be awaited once.

- Continued transition to `UnsafePointer` and unsigned byte type for strings:
  - `String.unsafe_ptr()` now returns an `UnsafePointer[UInt8]`
    (was `UnsafePointer[Int8]`)
  - `StringLiteral.unsafe_ptr()` now returns an `UnsafePointer[UInt8]`
    (was `UnsafePointer[Int8]`)

- `print()` now requires that its arguments conform to the `Formattable` trait.
  This enables efficient stream-based writing by default, avoiding unnecessary
  intermediate String heap allocations.

  Previously, `print()` required types conform to `Stringable`. This meant that
  to execute a call like `print(a, b, c)`, at least three separate String heap
  allocations were down, to hold the formatted values of `a`, `b`, and `c`
  respectively. The total number of allocations could be much higher if, for
  example, `a.__str__()` was implemented to concatenate together the fields of
  `a`, like in the following example:

  ```mojo
  struct Point(Stringable):
      var x: Float64
      var y: Float64

      fn __str__(self) -> String:
          # Performs 3 allocations: 1 each for str(..) of each of the fields,
          # and then the final returned `String` allocation.
          return "(" + str(self.x) + ", " + str(self.y) + ")"
  ```

  A type like the one above can transition to additionally implementing
  `Formattable` with the following changes:

  ```mojo
  struct Point(Stringable, Formattable):
      var x: Float64
      var y: Float64

      fn __str__(self) -> String:
          return String.format_sequence(self)

      fn format_to(self, inout writer: Formatter):
          writer.write("(", self.x, ", ", self.y, ")")
  ```

  In the example above, `String.format_sequence(<arg>)` is used to construct a
  `String` from a type that implements `Formattable`. This pattern of
  implementing a types `Stringable` implementation in terms of its `Formattable`
  implementation minimizes boilerplate and duplicated code, while retaining
  backwards compatibility with the requirements of the commonly used `str(..)`
  function.

  <!-- TODO(MOCO-891): Remove this warning when error is improved. -->

  > [!WARNING]
  > The error shown when passing a type that does not implement `Formattable` to
  > `print()` is currently not entirely descriptive of the underlying cause:
  >
  > ```shell
  > error: invalid call to 'print': callee with non-empty variadic pack argument expects 0 positional operands, but 1 was specified
  >    print(point)
  >    ~~~~~^~~~~~~
  > ```
  >
  > If the above error is seen, ensure that all argument types implement
  > `Formattable`.

- The `StringRef` constructors from `DTypePointer.int8` have been changed to
  take a `UnsafePointer[C_char]`, reflecting their use for compatibility with
  C APIs.

- The global functions for working with `UnsafePointer` have transitioned to
  being methods through the use of conditional conformances:

  - `destroy_pointee(p)` => `p.destroy_pointee()`
  - `move_from_pointee(p)` => `p.take_pointee()`
  - `initialize_pointee_move(p, value)` => `p.init_pointee_move(value)`
  - `initialize_pointee_copy(p, value)` => `p.init_pointee_copy(value)`
  - `move_pointee(src=p1, dst=p2)` => `p.move_pointee_into(p2)`

- `DTypePointer.load/store/prefetch` has been now moved to `SIMD`. Instead of
  using `ptr.load[width=4](offset)` one should use `SIMD[size=4].load(ptr, offset)`.
  Note the default load width before was 1, but the default size of `SIMD` is
  the size of the SIMD type.
  The default store size is the size of the `SIMD` value to be stored.

- `Slice` now uses `OptionalReg[Int]` for `start` and `end` and implements
  a constructor which accepts optional values. `Slice._has_end()` has also been
  removed since a Slice with no end is now represented by an empty `Slice.end`
  option.
  ([PR #2495](https://github.com/modularml/mojo/pull/2495) by [@bgreni](https://github.com/bgreni))

  ```mojo
    var s = Slice(1, None, 2)
    print(s.start.value()) # must retrieve the value from the optional
  ```

- Accessing local Python modules with `Python.add_to_path(".")` is no longer
  required, it now behaves the same as Python, you can access modules in the
  same folder as the target file:
  - `mojo run /tmp/main.mojo` can access `/tmp/mymodule.py`
  - `mojo build main.mojo -o ~/myexe && ~/myexe` can access `~/mymodule.py`

- The rank argument for `algorihtm.elementwise` is no longer required and is
  only inferred.

- The `ulp` function in `numerics` have been moved to the `math` module.

- The Mojo Language Server no longer sets `.` as a commit character for
  auto-completion.

- Types conforming to `Boolable` (i.e. those implementing `__bool__`) no longer
  implicitly convert to `Bool`. A new `ImplicitlyBoolable` trait is introduced
  for types where this behavior is desired.

### ❌ Removed

- It is no longer possible to cast (implicitly or explicitly) from `Reference`
  to `UnsafePointer`.  Instead of `UnsafePointer(someRef)` please use the
  `UnsafePointer.address_of(someRef[])` which makes the code explicit that the
  `UnsafePointer` gets the address of what the reference points to.

- Removed `String.unsafe_uint8_ptr()`. `String.unsafe_ptr()` now returns the
  same thing.

- Removed `StringLiteral.unsafe_uint8_ptr()` and `StringLiteral.as_uint8_ptr()`.

- Removed `UnsafePointer.offset(offset:Int)`.

- Removed `SIMD.splat(value: Scalar[type])`.  Use the constructor for SIMD
  instead.

- The builtin `tensor` module has been removed. Identical functionality is
  available in `max.tensor`, but it is generally recommended to use `buffer`
  when possible instead.

- Removed the Mojo Language Server warnings for unused function arguments.

### 🛠️ Fixed

- Fixed a crash in the Mojo Language Server when importing the current file.<|MERGE_RESOLUTION|>--- conflicted
+++ resolved
@@ -16,12 +16,6 @@
 
 ### ⭐️ New
 
-<<<<<<< HEAD
-- `Dict` now implements `setdefault`, to get a value from the dictionary by
-  key, or set it to a default if it doesn't exist
-  ([PR #2803](https://github.com/modularml/mojo/pull/2803)
-  by [@msaelices](https://github.com/msaelices))
-=======
 - Mojo context managers used in regions of code that may raise no longer need to
   define a "conditional" exit function in the form of
   `fn __exit__(self, e: Error) -> Bool`. This function allows the context
@@ -48,7 +42,6 @@
           x = might_raise()
       print(x) # no longer complains about 'x' being uninitialized
   ```
->>>>>>> 9cf3a83e
 
 - Now supports "conditional conformances" where some methods on a struct have
   additional trait requirements that the struct itself doesn't.  This is
@@ -109,6 +102,11 @@
 
 - The `Reference` type (and many iterators) now use "inferred" parameters to
   represent the mutability of their lifetime, simplifying the interface.
+  
+- `Dict` now implements `setdefault`, to get a value from the dictionary by
+  key, or set it to a default if it doesn't exist
+  ([PR #2803](https://github.com/modularml/mojo/pull/2803)
+  by [@msaelices](https://github.com/msaelices))
 
 - Added new `ExplicitlyCopyable` trait, to mark types that can be copied
   explicitly, but which might not be implicitly copyable.
