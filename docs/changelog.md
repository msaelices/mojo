# Mojo unreleased changelog

This is a list of UNRELEASED changes for the Mojo language and tools.

When we cut a release, these notes move to `changelog-released.md` and that's
what we publish.

[//]: # Here's the template to use when starting a new batch of notes:
[//]: ## UNRELEASED
[//]: ### ⭐️ New
[//]: ### 🦋 Changed
[//]: ### ❌ Removed
[//]: ### 🛠️ Fixed

## UNRELEASED

### ⭐️ New

<<<<<<< HEAD
- Added a new [`Counter`](/mojo/stdlib/collections/counter/Counter)
  dictionary-like type, matching most of the features of the Python one.
  ([PR 2910#](https://github.com/modularml/mojo/pull/2910) by
  [@msaelices](https://github.com/msaelices))
=======
- Mojo context managers used in regions of code that may raise no longer need to
  define a "conditional" exit function in the form of
  `fn __exit__(self, e: Error) -> Bool`. This function allows the context
  manager to conditionally intercept and handle the error and allow the function
  to continue executing. This is useful for some applications, but in many cases
  the conditional exit would delegate to the unconditional exit function
  `fn __exit__(self)`.

  Concretely, this enables defining `with` regions that unconditionally
  propagate inner errors, allowing code like:

  ```mojo
  def might_raise() -> Int:
      ...

  def foo() -> Int:
      with ContextMgr():
          return might_raise()
      # no longer complains about missing return

  def bar():
      var x: Int
      with ContextMgr():
          x = might_raise()
      print(x) # no longer complains about 'x' being uninitialized
  ```
>>>>>>> 9cf3a83e

- Now supports "conditional conformances" where some methods on a struct have
  additional trait requirements that the struct itself doesn't.  This is
  expressed through an explicitly declared `self` type:

  ```mojo
  struct GenericThing[Type: AnyType]:  # Works with anything
    # Sugar for 'fn normal_method[Type: AnyType](self: GenericThing[Type]):'
    fn normal_method(self): ...

    # Just redeclare the requirements with more specific types:
    fn needs_move[Type: Movable](self: GenericThing[Type], owned val: Type):
      var tmp = val^  # Ok to move 'val' since it is Movable
      ...
  fn usage_example():
    var a = GenericThing[Int]()
    a.normal_method() # Ok, Int conforms to AnyType
    a.needs_move(42)  # Ok, Int is movable

    var b = GenericThing[NonMovable]()
    b.normal_method() # Ok, NonMovable conforms to AnyType

      # error: argument type 'NonMovable' does not conform to trait 'Movable'
    b.needs_move(NonMovable())
  ```

- `async` functions now support memory-only results (like `String`, `List`,
  etc.) and `raises`. Accordingly, both `Coroutine` and `RaisingCoroutine` have
  been changed to accept `AnyType` instead of `AnyTrivialRegType`. This means
  the result types of `async` functions do not need to be `Movable`.

  ```mojo
  async fn raise_or_string(c: Bool) raises -> String:
      if c:
          raise "whoops!"
      return "hello world!"
  ```

  Note that `async` functions do not yet support indirect calls, `ref` results,
  and constructors.

- As a specific form of "conditional conformances", initializers in a struct
  may indicate specific parameter bindings to use in the type of their `self`
  argument.  For example:

  ```mojo
  @value
  struct MyStruct[size: Int]:
      fn __init__(inout self: MyStruct[0]): pass
      fn __init__(inout self: MyStruct[1], a: Int): pass
      fn __init__(inout self: MyStruct[2], a: Int, b: Int): pass

  def test(x: Int):
      a = MyStruct()      # Infers size=0 from 'self' type.
      b = MyStruct(x)     # Infers size=1 from 'self' type.
      c = MyStruct(x, x)  # Infers size=2 from 'self' type.
  ```

- The `Reference` type (and many iterators) now use "inferred" parameters to
  represent the mutability of their lifetime, simplifying the interface.

- Added new `ExplicitlyCopyable` trait, to mark types that can be copied
  explicitly, but which might not be implicitly copyable.

  This supports work to transition the standard library collection types away
  from implicit copyability, which can lead to unintended expensive copies.

- Added `Identifiable` trait, used to describe types that implement the `__is__`
  and `__isnot__` trait methods.
  ([PR #2807](https://github.com/modularml/mojo/pull/2807))

  - Also added new `assert_is()` and `assert_is_not()` test utilities to the
    `testing` module.

- `Dict` now supports `popitem`, which removes and returns the last item in the `Dict`.
([PR #2701](https://github.com/modularml/mojo/pull/2701)
by [@jayzhan211](https://github.com/jayzhan211))

- Added `unsafe_cstr_ptr()` method to `String` and `StringLiteral`, that
  returns an `UnsafePointer[C_char]` for convenient interoperability with C
  APIs.

- Added `C_char` type alias in `sys.ffi`.

- Added `StringSlice(..)` initializer from a `StringLiteral`.

- Added new `StaticString` type alias. This can be used in place of
  `StringLiteral` for runtime string arguments.

- Added `TemporaryDirectory` in module `tempfile`.
  ([PR 2743](https://github.com/modularml/mojo/pull/2743) by [@artemiogr97](https://github.com/artemiogr97))

- Added `NamedTemporaryFile` in module `tempfile`.
  ([PR 2762](https://github.com/modularml/mojo/pull/2762) by [@artemiogr97](https://github.com/artemiogr97))

- Added `oct(..)` function for formatting an integer in octal.
  ([PR #2914](https://github.com/modularml/mojo/pull/2914) by [@bgreni](https://github.com/bgreni))

- Added `String.format` method.
  ([PR #2771](https://github.com/modularml/mojo/pull/2771) by [@rd4com](https://github.com/rd4com))

  Support automatic and manual indexing of `*args`.

  Examples:

  ```mojo
  print(
    String("{1} Welcome to {0} {1}").format("mojo", "🔥")
  )
  # 🔥 Wecome to mojo 🔥
  ```

  ```mojo
  print(String("{} {} {}").format(True, 1.125, 2))
  #True 1.125 2
  ```

- Environment variable `MOJO_PYTHON` can be pointed to an executable to pin Mojo
  to a specific version:

  ```sh
  export MOJO_PYTHON="/usr/bin/python3.11"
  ```

  Or a virtual environment to always have access to those Python modules:

  ```sh
  export MOJO_PYTHON="~/venv/bin/python"
  ```

  `MOJO_PYTHON_LIBRARY` still exists for environments with a dynamic libpython,
  but no Python executable.

- The `math` package now includes the `pi`, `e`, and `tau` constants (Closes
  Issue [#2135](https://github.com/modularml/mojo/issues/2135)).

- Mojo now has a `UInt` type for modeling unsigned (scalar) integers with a
  paltform-dependent width. `UInt` implements most arithmethic operations that
  make sense for integers, with the notable exception of `__neg__`. Builtin
  functions such as `min`/`max`, as well as utilities like `math.ceildiv` are
  also implemented for `UInt`.

### 🦋 Changed

- `await` on a coroutine now consumes it. This strengthens the invariant that
  coroutines can only be awaited once.

- Continued transition to `UnsafePointer` and unsigned byte type for strings:
  - `String.unsafe_ptr()` now returns an `UnsafePointer[UInt8]`
    (was `UnsafePointer[Int8]`)
  - `StringLiteral.unsafe_ptr()` now returns an `UnsafePointer[UInt8]`
    (was `UnsafePointer[Int8]`)

- `print()` now requires that its arguments conform to the `Formattable` trait.
  This enables efficient stream-based writing by default, avoiding unnecessary
  intermediate String heap allocations.

  Previously, `print()` required types conform to `Stringable`. This meant that
  to execute a call like `print(a, b, c)`, at least three separate String heap
  allocations were down, to hold the formatted values of `a`, `b`, and `c`
  respectively. The total number of allocations could be much higher if, for
  example, `a.__str__()` was implemented to concatenate together the fields of
  `a`, like in the following example:

  ```mojo
  struct Point(Stringable):
      var x: Float64
      var y: Float64

      fn __str__(self) -> String:
          # Performs 3 allocations: 1 each for str(..) of each of the fields,
          # and then the final returned `String` allocation.
          return "(" + str(self.x) + ", " + str(self.y) + ")"
  ```

  A type like the one above can transition to additionally implementing
  `Formattable` with the following changes:

  ```mojo
  struct Point(Stringable, Formattable):
      var x: Float64
      var y: Float64

      fn __str__(self) -> String:
          return String.format_sequence(self)

      fn format_to(self, inout writer: Formatter):
          writer.write("(", self.x, ", ", self.y, ")")
  ```

  In the example above, `String.format_sequence(<arg>)` is used to construct a
  `String` from a type that implements `Formattable`. This pattern of
  implementing a types `Stringable` implementation in terms of its `Formattable`
  implementation minimizes boilerplate and duplicated code, while retaining
  backwards compatibility with the requirements of the commonly used `str(..)`
  function.

  <!-- TODO(MOCO-891): Remove this warning when error is improved. -->

  > [!WARNING]
  > The error shown when passing a type that does not implement `Formattable` to
  > `print()` is currently not entirely descriptive of the underlying cause:
  >
  > ```shell
  > error: invalid call to 'print': callee with non-empty variadic pack argument expects 0 positional operands, but 1 was specified
  >    print(point)
  >    ~~~~~^~~~~~~
  > ```
  >
  > If the above error is seen, ensure that all argument types implement
  > `Formattable`.

- The `StringRef` constructors from `DTypePointer.int8` have been changed to
  take a `UnsafePointer[C_char]`, reflecting their use for compatibility with
  C APIs.

- The global functions for working with `UnsafePointer` have transitioned to
  being methods through the use of conditional conformances:

  - `destroy_pointee(p)` => `p.destroy_pointee()`
  - `move_from_pointee(p)` => `p.take_pointee()`
  - `initialize_pointee_move(p, value)` => `p.init_pointee_move(value)`
  - `initialize_pointee_copy(p, value)` => `p.init_pointee_copy(value)`
  - `move_pointee(src=p1, dst=p2)` => `p.move_pointee_into(p2)`

- `DTypePointer.load/store/prefetch` has been now moved to `SIMD`. Instead of
  using `ptr.load[width=4](offset)` one should use `SIMD[size=4].load(ptr, offset)`.
  Note the default load width before was 1, but the default size of `SIMD` is
  the size of the SIMD type.
  The default store size is the size of the `SIMD` value to be stored.

- `Slice` now uses `OptionalReg[Int]` for `start` and `end` and implements
  a constructor which accepts optional values. `Slice._has_end()` has also been
  removed since a Slice with no end is now represented by an empty `Slice.end`
  option.
  ([PR #2495](https://github.com/modularml/mojo/pull/2495) by [@bgreni](https://github.com/bgreni))

  ```mojo
    var s = Slice(1, None, 2)
    print(s.start.value()) # must retrieve the value from the optional
  ```

- Accessing local Python modules with `Python.add_to_path(".")` is no longer
  required, it now behaves the same as Python, you can access modules in the
  same folder as the target file:
  - `mojo run /tmp/main.mojo` can access `/tmp/mymodule.py`
  - `mojo build main.mojo -o ~/myexe && ~/myexe` can access `~/mymodule.py`

- The rank argument for `algorihtm.elementwise` is no longer required and is
  only inferred.

- The `ulp` function in `numerics` have been moved to the `math` module.

- The Mojo Language Server no longer sets `.` as a commit character for
  auto-completion.

- Types conforming to `Boolable` (i.e. those implementing `__bool__`) no longer
  implicitly convert to `Bool`. A new `ImplicitlyBoolable` trait is introduced
  for types where this behavior is desired.

### ❌ Removed

- It is no longer possible to cast (implicitly or explicitly) from `Reference`
  to `UnsafePointer`.  Instead of `UnsafePointer(someRef)` please use the
  `UnsafePointer.address_of(someRef[])` which makes the code explicit that the
  `UnsafePointer` gets the address of what the reference points to.

- Removed `String.unsafe_uint8_ptr()`. `String.unsafe_ptr()` now returns the
  same thing.

- Removed `StringLiteral.unsafe_uint8_ptr()` and `StringLiteral.as_uint8_ptr()`.

- Removed `UnsafePointer.offset(offset:Int)`.

- Removed `SIMD.splat(value: Scalar[type])`.  Use the constructor for SIMD
  instead.

- The builtin `tensor` module has been removed. Identical functionality is
  available in `max.tensor`, but it is generally recommended to use `buffer`
  when possible instead.

- Removed the Mojo Language Server warnings for unused function arguments.

### 🛠️ Fixed

- Fixed a crash in the Mojo Language Server when importing the current file.<|MERGE_RESOLUTION|>--- conflicted
+++ resolved
@@ -16,12 +16,11 @@
 
 ### ⭐️ New
 
-<<<<<<< HEAD
 - Added a new [`Counter`](/mojo/stdlib/collections/counter/Counter)
   dictionary-like type, matching most of the features of the Python one.
   ([PR 2910#](https://github.com/modularml/mojo/pull/2910) by
   [@msaelices](https://github.com/msaelices))
-=======
+
 - Mojo context managers used in regions of code that may raise no longer need to
   define a "conditional" exit function in the form of
   `fn __exit__(self, e: Error) -> Bool`. This function allows the context
@@ -48,7 +47,6 @@
           x = might_raise()
       print(x) # no longer complains about 'x' being uninitialized
   ```
->>>>>>> 9cf3a83e
 
 - Now supports "conditional conformances" where some methods on a struct have
   additional trait requirements that the struct itself doesn't.  This is
