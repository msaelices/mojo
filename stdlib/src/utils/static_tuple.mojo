# ===----------------------------------------------------------------------=== #
# Copyright (c) 2024, Modular Inc. All rights reserved.
#
# Licensed under the Apache License v2.0 with LLVM Exceptions:
# https://llvm.org/LICENSE.txt
#
# Unless required by applicable law or agreed to in writing, software
# distributed under the License is distributed on an "AS IS" BASIS,
# WITHOUT WARRANTIES OR CONDITIONS OF ANY KIND, either express or implied.
# See the License for the specific language governing permissions and
# limitations under the License.
# ===----------------------------------------------------------------------=== #
"""Implements StaticTuple, a statically-sized uniform container.

You can import these APIs from the `utils` package. For example:

```mojo
from utils import StaticTuple
```
"""

from memory import UnsafePointer

# ===-----------------------------------------------------------------------===#
# Utilities
# ===-----------------------------------------------------------------------===#


@always_inline
fn _set_array_elem[
    index: Int,
    size: Int,
    type: AnyTrivialRegType,
](
    val: type,
    ref array: __mlir_type[`!pop.array<`, size.value, `, `, type, `>`],
):
    """Sets the array element at position `index` with the value `val`.

    Parameters:
        index: the position to replace the value at.
        size: the size of the array.
        type: the element type of the array

    Args:
        val: the value to set.
        array: the array which is captured by reference.
    """
    var ptr = __mlir_op.`pop.array.gep`(
        UnsafePointer.address_of(array).address, index.value
    )
    UnsafePointer(ptr)[] = val


@always_inline
fn _create_array[
    size: Int, type: AnyTrivialRegType
](lst: VariadicList[type]) -> __mlir_type[
    `!pop.array<`, size.value, `, `, type, `>`
]:
    """Sets the array element at position `index` with the value `val`.

    Parameters:
        size: the size of the array.
        type: the element type of the array

    Args:
        lst: the list of values to set.

    Returns:
        The array with values filled from the input list.
    """

    if len(lst) == 1:
        return __mlir_op.`pop.array.repeat`[
            _type = __mlir_type[`!pop.array<`, size.value, `, `, type, `>`]
        ](lst[0])

    debug_assert(size == len(lst), "mismatch in the number of elements")

    var array = __mlir_op.`kgen.param.constant`[
        _type = __mlir_type[`!pop.array<`, size.value, `, `, type, `>`],
        value = __mlir_attr[
            `#kgen.unknown : `,
            __mlir_type[`!pop.array<`, size.value, `, `, type, `>`],
        ],
    ]()

    @parameter
    for idx in range(size):
        _set_array_elem[idx, size, type](lst[idx], array)

    return array


# ===-----------------------------------------------------------------------===#
# StaticTuple
# ===-----------------------------------------------------------------------===#


fn _static_tuple_construction_checks[size: Int]():
    """Checks if the properties in `StaticTuple` are valid.

    Validity right now is just ensuring the number of elements is > 0.

    Parameters:
      size: The number of elements.
    """
    constrained[size >= 0, "number of elements in `StaticTuple` must be >= 0"]()


@value
@register_passable("trivial")
struct StaticTuple[element_type: AnyTrivialRegType, size: Int](Sized):
    """A statically sized tuple type which contains elements of homogeneous types.

    Parameters:
        element_type: The type of the elements in the tuple.
        size: The size of the tuple.
    """

    alias type = __mlir_type[
        `!pop.array<`, size.value, `, `, Self.element_type, `>`
    ]
    var array: Self.type
    """The underlying storage for the static tuple."""

    @always_inline
    fn __init__(out self):
        """Constructs an empty (undefined) tuple."""
        _static_tuple_construction_checks[size]()
        self.array = __mlir_op.`kgen.param.constant`[
            _type = Self.type,
            value = __mlir_attr[`#kgen.unknown : `, Self.type],
        ]()

    @always_inline
    @implicit
    fn __init__(out self, array: Self.type):
        """Constructs from an array type.

        Args:
            array: Underlying MLIR array type.
        """
        self.array = array

    @always_inline
    @implicit
    fn __init__(out self, *elems: Self.element_type):
        """Constructs a static tuple given a set of arguments.

        Args:
            elems: The element types.
        """
        _static_tuple_construction_checks[size]()
        self.array = _create_array[size](elems)

    @always_inline
    @implicit
    fn __init__(out self, values: VariadicList[Self.element_type]):
        """Creates a tuple constant using the specified values.

        Args:
            values: The list of values.
        """
        _static_tuple_construction_checks[size]()
        self.array = _create_array[size, Self.element_type](values)

    fn __init__(out self, *, other: Self):
        """Explicitly copy the provided StaticTuple.

        Args:
            other: The StaticTuple to copy.
        """
        self.array = other.array

    @always_inline("nodebug")
    fn __len__(self) -> Int:
        """Returns the length of the array. This is a known constant value.

        Returns:
            The size of the list.
        """
        return size

    @always_inline("nodebug")
    fn __getitem__[index: Int](self) -> Self.element_type:
        """Returns the value of the tuple at the given index.

        Parameters:
            index: The index into the tuple.

        Returns:
            The value at the specified position.
        """
        constrained[index < size]()
        var val = __mlir_op.`pop.array.get`[
            _type = Self.element_type,
            index = index.value,
        ](self.array)
        return val

    @always_inline("nodebug")
    fn __getitem__[
        IntLike: IntLike, //
    ](self, idx: IntLike) -> Self.element_type:
        """Returns the value of the tuple at the given dynamic index.

        Parameters:
            IntLike: The type of idx; either `Int` or `UInt`.

        Args:
            idx: The index into the tuple.

        Returns:
            The value at the specified position.
        """
        debug_assert(
            int(idx.__mlir_index__()) < size, "index must be within bounds"
        )
<<<<<<< HEAD
        # Copy the array so we can get its address, because we can't take the
        # address of 'self' in a non-mutating method.
        var array_copy = self.array
        var ptr = __mlir_op.`pop.array.gep`(
            UnsafePointer.address_of(array_copy).address, idx.__mlir_index__()
        )
        var result = UnsafePointer(ptr)[]
        _ = array_copy
        return result
=======
        var ptr = __mlir_op.`pop.array.gep`(
            UnsafePointer.address_of(self.array).address, idx.__mlir_index__()
        )
        return UnsafePointer(ptr)[]
>>>>>>> fd5cd6e7

    @always_inline("nodebug")
    fn __setitem__[
        IntLike: IntLike, //
    ](mut self, idx: IntLike, val: Self.element_type):
        """Stores a single value into the tuple at the specified dynamic index.

        Parameters:
            IntLike: The type of idx; either `Int` or `UInt`.

        Args:
            idx: The index into the tuple.
            val: The value to store.
        """
        debug_assert(
            int(idx.__mlir_index__()) < size, "index must be within bounds"
        )
        var tmp = self
        var ptr = __mlir_op.`pop.array.gep`(
            UnsafePointer.address_of(tmp.array).address, idx.__mlir_index__()
        )
        UnsafePointer(ptr)[] = val
        self = tmp

    @always_inline("nodebug")
    fn __setitem__[index: Int](mut self, val: Self.element_type):
        """Stores a single value into the tuple at the specified index.

        Parameters:
            index: The index into the tuple.

        Args:
            val: The value to store.
        """
        constrained[index < size]()
        var tmp = self
        _set_array_elem[index, size, Self.element_type](val, tmp.array)
        self = tmp<|MERGE_RESOLUTION|>--- conflicted
+++ resolved
@@ -218,22 +218,10 @@
         debug_assert(
             int(idx.__mlir_index__()) < size, "index must be within bounds"
         )
-<<<<<<< HEAD
-        # Copy the array so we can get its address, because we can't take the
-        # address of 'self' in a non-mutating method.
-        var array_copy = self.array
-        var ptr = __mlir_op.`pop.array.gep`(
-            UnsafePointer.address_of(array_copy).address, idx.__mlir_index__()
-        )
-        var result = UnsafePointer(ptr)[]
-        _ = array_copy
-        return result
-=======
         var ptr = __mlir_op.`pop.array.gep`(
             UnsafePointer.address_of(self.array).address, idx.__mlir_index__()
         )
         return UnsafePointer(ptr)[]
->>>>>>> fd5cd6e7
 
     @always_inline("nodebug")
     fn __setitem__[
