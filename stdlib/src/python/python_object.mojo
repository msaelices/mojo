--- conflicted
+++ resolved
@@ -360,13 +360,8 @@
         Args:
             value: The boolean value.
         """
-<<<<<<< HEAD
-        var cpython = _get_global_python_itf().cpython()
-        self.py_object = cpython.to_python(integer)
-=======
         cpython = _get_global_python_itf().cpython()
         self.py_object = cpython.PyBool_FromLong(int(value))
->>>>>>> d7081818
 
     @implicit
     fn __init__(out self, integer: Int):
@@ -393,38 +388,17 @@
         cpython = _get_global_python_itf().cpython()
 
         @parameter
-<<<<<<< HEAD
-        if dt == DType.bool:
-            self.py_object = cpython.to_python(value.__bool__())
-        elif dt.is_integral():
-            var int_val = value.cast[DType.index]().value
-            self.py_object = cpython.to_python(int_val)
-=======
         if dt is DType.bool:
             self.py_object = cpython.PyBool_FromLong(int(value))
         elif dt.is_integral():
             int_val = value.cast[DType.index]().value
             self.py_object = cpython.PyLong_FromSsize_t(int_val)
->>>>>>> d7081818
         else:
             fp_val = value.cast[DType.float64]()
             self.py_object = cpython.PyFloat_FromDouble(fp_val)
 
-<<<<<<< HEAD
-    fn __init__(inout self, value: Bool):
-        """Initialize the object from a bool.
-
-        Args:
-            value: The boolean value.
-        """
-        var cpython = _get_global_python_itf().cpython()
-        self.py_object = cpython.to_python(value)
-
-    fn __init__(inout self, value: StringLiteral):
-=======
     @implicit
     fn __init__(out self, value: StringLiteral):
->>>>>>> d7081818
         """Initialize the object from a string literal.
 
         Args:
@@ -439,13 +413,8 @@
         Args:
             strref: The string reference.
         """
-<<<<<<< HEAD
-        var cpython = _get_global_python_itf().cpython()
-        self.py_object = cpython.to_python(strref)
-=======
         cpython = _get_global_python_itf().cpython()
         self.py_object = cpython.PyUnicode_DecodeUTF8(strref)
->>>>>>> d7081818
 
     @implicit
     fn __init__(out self, string: String):
@@ -454,14 +423,8 @@
         Args:
             string: The string value.
         """
-<<<<<<< HEAD
-        var cpython = _get_global_python_itf().cpython()
-        self.py_object = cpython.to_python(string._strref_dangerous())
-        string._strref_keepalive()
-=======
         cpython = _get_global_python_itf().cpython()
         self.py_object = cpython.PyUnicode_DecodeUTF8(string.as_string_slice())
->>>>>>> d7081818
 
     @implicit
     fn __init__[*Ts: CollectionElement](inout self, value: ListLiteral[*Ts]):
@@ -1392,13 +1355,9 @@
 
         var dict_obj = cpython.PyDict_New()
         for entry in kwargs.items():
-<<<<<<< HEAD
-            var key = cpython.to_python(entry[].key._strref_dangerous())
-=======
             var key = cpython.PyUnicode_DecodeUTF8(
                 entry[].key.as_string_slice()
             )
->>>>>>> d7081818
             var result = cpython.PyDict_SetItem(
                 dict_obj, key, entry[].value.py_object
             )
