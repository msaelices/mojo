# ===----------------------------------------------------------------------=== #
# Copyright (c) 2024, Modular Inc. All rights reserved.
#
# Licensed under the Apache License v2.0 with LLVM Exceptions:
# https://llvm.org/LICENSE.txt
#
# Unless required by applicable law or agreed to in writing, software
# distributed under the License is distributed on an "AS IS" BASIS,
# WITHOUT WARRANTIES OR CONDITIONS OF ANY KIND, either express or implied.
# See the License for the specific language governing permissions and
# limitations under the License.
# ===----------------------------------------------------------------------=== #
"""Defines `Dict`, a collection that stores key-value pairs.

Dict provides an efficient, O(1) amortized
average-time complexity for insert, lookup, and removal of dictionary elements.
Its implementation closely mirrors Python's `dict` implementation:

- Performance and size are heavily optimized for small dictionaries, but can
  scale to large dictionaries.

- Insertion order is implicitly preserved. Iteration over keys, values, and
  items have a deterministic order based on insertion.

Key elements must implement the `KeyElement` trait, which encompasses
Movable, Hashable, and EqualityComparable. It also includes CollectionElement
and Copyable until we push references through the standard library types.

Value elements must be CollectionElements for a similar reason. Both key and
value types must always be Movable so we can resize the dictionary as it grows.

See the `Dict` docs for more details.
"""
from builtin.value import StringableCollectionElement

from .optional import Optional


trait KeyElement(CollectionElement, Hashable, EqualityComparable):
    """A trait composition for types which implement all requirements of
    dictionary keys. Dict keys must minimally be Movable, Hashable,
    and EqualityComparable for a hash map. Until we have references
    they must also be copyable."""

    pass


trait RepresentableKeyElement(KeyElement, Representable):
    """A trait composition for types which implement all requirements of
    dictionary keys and Stringable."""

    pass


@value
struct _DictEntryIter[
    K: KeyElement,
    V: CollectionElement,
    dict_mutability: Bool,
    dict_lifetime: AnyLifetime[dict_mutability].type,
    forward: Bool = True,
]:
    """Iterator over immutable DictEntry references.

    Parameters:
        K: The key type of the elements in the dictionary.
        V: The value type of the elements in the dictionary.
        dict_mutability: Whether the reference to the dictionary is mutable.
        dict_lifetime: The lifetime of the List
        forward: The iteration direction. `False` is backwards.
    """

    alias imm_dict_lifetime = __mlir_attr[
        `#lit.lifetime.mutcast<`, dict_lifetime, `> : !lit.lifetime<1>`
    ]
    alias ref_type = Reference[DictEntry[K, V], False, Self.imm_dict_lifetime]

    var index: Int
    var seen: Int
    var src: Reference[Dict[K, V], dict_mutability, dict_lifetime]

    fn __iter__(self) -> Self:
        return self

    @always_inline
    fn __next__(inout self) -> Self.ref_type:
        while True:

            @parameter
            if forward:
                debug_assert(
                    self.index < self.src[]._reserved, "dict iter bounds"
                )
            else:
                debug_assert(self.index >= 0, "dict iter bounds")

            var opt_entry_ref = self.src[]._entries.__get_ref(self.index)
            if opt_entry_ref[]:

                @parameter
                if forward:
                    self.index += 1
                else:
                    self.index -= 1

                self.seen += 1
                return opt_entry_ref[].value()[]

            @parameter
            if forward:
                self.index += 1
            else:
                self.index -= 1

    fn __len__(self) -> Int:
        return len(self.src[]) - self.seen


@value
struct _DictKeyIter[
    K: KeyElement,
    V: CollectionElement,
    dict_mutability: Bool,
    dict_lifetime: AnyLifetime[dict_mutability].type,
    forward: Bool = True,
]:
    """Iterator over immutable Dict key references.

    Parameters:
        K: The key type of the elements in the dictionary.
        V: The value type of the elements in the dictionary.
        dict_mutability: Whether the reference to the vector is mutable.
        dict_lifetime: The lifetime of the List
        forward: The iteration direction. `False` is backwards.
    """

    alias imm_dict_lifetime = __mlir_attr[
        `#lit.lifetime.mutcast<`, dict_lifetime, `> : !lit.lifetime<1>`
    ]
    alias ref_type = Reference[K, False, Self.imm_dict_lifetime]

    alias dict_entry_iter = _DictEntryIter[
        K, V, dict_mutability, dict_lifetime, forward
    ]

    var iter: Self.dict_entry_iter

    fn __iter__(self) -> Self:
        return self

    fn __next__(inout self) -> Self.ref_type:
        return self.iter.__next__()[].key

    fn __len__(self) -> Int:
        return self.iter.__len__()


@value
struct _DictValueIter[
    K: KeyElement,
    V: CollectionElement,
    dict_mutability: Bool,
    dict_lifetime: AnyLifetime[dict_mutability].type,
    forward: Bool = True,
]:
    """Iterator over Dict value references. These are mutable if the dict
    is mutable.

    Parameters:
        K: The key type of the elements in the dictionary.
        V: The value type of the elements in the dictionary.
        dict_mutability: Whether the reference to the vector is mutable.
        dict_lifetime: The lifetime of the List
        forward: The iteration direction. `False` is backwards.
    """

    alias ref_type = Reference[V, dict_mutability, dict_lifetime]

    var iter: _DictEntryIter[K, V, dict_mutability, dict_lifetime, forward]

    fn __iter__(self) -> Self:
        return self

    fn __reversed__[
        mutability: Bool, self_life: AnyLifetime[mutability].type
    ](self) -> _DictValueIter[K, V, dict_mutability, dict_lifetime, False]:
        var src = self.iter.src
        return _DictValueIter(
            _DictEntryIter[K, V, dict_mutability, dict_lifetime, False](
                src[]._reserved, 0, src
            )
        )

    fn __next__(inout self) -> Self.ref_type:
        var entry_ref = self.iter.__next__()
        # Cast through a pointer to grant additional mutability because
        # _DictEntryIter.next erases it.
        return UnsafePointer.address_of(entry_ref[].value)[]

    fn __len__(self) -> Int:
        return self.iter.__len__()


@value
struct DictEntry[K: KeyElement, V: CollectionElement](CollectionElement):
    """Store a key-value pair entry inside a dictionary.

    Parameters:
        K: The key type of the dict. Must be Hashable+EqualityComparable.
        V: The value type of the dict.
    """

    var hash: Int
    """`key.__hash__()`, stored so hashing isn't re-computed during dict lookup."""
    var key: K
    """The unique key for the entry."""
    var value: V
    """The value associated with the key."""

    fn __init__(inout self, owned key: K, owned value: V):
        """Create an entry from a key and value, computing the hash.

        Args:
            key: The key of the entry.
            value: The value of the entry.
        """
        self.hash = hash(key)
        self.key = key^
        self.value = value^


alias _EMPTY = -1
alias _REMOVED = -2


struct _DictIndex:
    """A compact dict-index type. Small dict indices are compressed
    to smaller integer types to use less memory.

    _DictIndex doesn't store its own size, so the size must be passed in to
    its indexing methods.

    Ideally this could be type-parameterized so that the size checks don't
    need to be performed at runtime, but I couldn't find a way to express
    this in the current type system.
    """

    var data: DTypePointer[DType.invalid]

    @always_inline
    fn __init__(inout self, reserved: Int):
        if reserved <= 128:
            var data = DTypePointer[DType.int8].alloc(reserved)
            for i in range(reserved):
                data[i] = _EMPTY
            self.data = data.bitcast[DType.invalid]()
        elif reserved <= 2**16 - 2:
            var data = DTypePointer[DType.int16].alloc(reserved)
            for i in range(reserved):
                data[i] = _EMPTY
            self.data = data.bitcast[DType.invalid]()
        elif reserved <= 2**32 - 2:
            var data = DTypePointer[DType.int32].alloc(reserved)
            for i in range(reserved):
                data[i] = _EMPTY
            self.data = data.bitcast[DType.invalid]()
        else:
            var data = DTypePointer[DType.int64].alloc(reserved)
            for i in range(reserved):
                data[i] = _EMPTY
            self.data = data.bitcast[DType.invalid]()

    fn copy(self, reserved: Int) -> Self:
        var index = Self(reserved)
        if reserved <= 128:
            var data = self.data.bitcast[DType.int8]()
            var new_data = index.data.bitcast[DType.int8]()
            memcpy(new_data, data, reserved)
        elif reserved <= 2**16 - 2:
            var data = self.data.bitcast[DType.int16]()
            var new_data = index.data.bitcast[DType.int16]()
            memcpy(new_data, data, reserved)
        elif reserved <= 2**32 - 2:
            var data = self.data.bitcast[DType.int32]()
            var new_data = index.data.bitcast[DType.int32]()
            memcpy(new_data, data, reserved)
        else:
            var data = self.data.bitcast[DType.int64]()
            var new_data = index.data.bitcast[DType.int64]()
            memcpy(new_data, data, reserved)
        return index^

    fn __moveinit__(inout self, owned existing: Self):
        self.data = existing.data

    fn get_index(self, reserved: Int, slot: Int) -> Int:
        if reserved <= 128:
            var data = self.data.bitcast[DType.int8]()
            return int(data.load(slot % reserved))
        elif reserved <= 2**16 - 2:
            var data = self.data.bitcast[DType.int16]()
            return int(data.load(slot % reserved))
        elif reserved <= 2**32 - 2:
            var data = self.data.bitcast[DType.int32]()
            return int(data.load(slot % reserved))
        else:
            var data = self.data.bitcast[DType.int64]()
            return int(data.load(slot % reserved))

    fn set_index(inout self, reserved: Int, slot: Int, value: Int):
        if reserved <= 128:
            var data = self.data.bitcast[DType.int8]()
            return data.store(slot % reserved, value)
        elif reserved <= 2**16 - 2:
            var data = self.data.bitcast[DType.int16]()
            return data.store(slot % reserved, value)
        elif reserved <= 2**32 - 2:
            var data = self.data.bitcast[DType.int32]()
            return data.store(slot % reserved, value)
        else:
            var data = self.data.bitcast[DType.int64]()
            return data.store(slot % reserved, value)

    fn __del__(owned self):
        self.data.free()


struct Dict[K: KeyElement, V: CollectionElement](
    Sized, CollectionElement, Boolable
):
    """A container that stores key-value pairs.

    The key type and value type must be specified statically, unlike a Python
    dictionary, which can accept arbitrary key and value types.

    The key type must implement the `KeyElement` trait, which encompasses
    `Movable`, `Hashable`, and `EqualityComparable`. It also includes
    `CollectionElement` and `Copyable` until we have references.

    The value type must implement the `CollectionElement` trait.

    Usage:

    ```mojo
    from collections import Dict
    var d = Dict[String, Int]()
    d["a"] = 1
    d["b"] = 2
    print(len(d))      # prints 2
    print(d["a"])      # prints 1
    print(d.pop("b"))  # prints 2
    print(len(d))      # prints 1
    ```

    Parameters:
        K: The type of the dictionary key. Must be Hashable and EqualityComparable
           so we can find the key in the map.
        V: The value type of the dictionary. Currently must be CollectionElement.
    """

    # Implementation:
    #
    # `Dict` provides an efficient, O(1) amortized average-time complexity for
    # insert, lookup, and removal of dictionary elements.
    #
    # Its implementation closely mirrors Python's `dict` implementation:
    #
    # - Performance and size are heavily optimized for small dictionaries, but can
    #     scale to large dictionaries.
    # - Insertion order is implicitly preserved. Once `__iter__` is implemented
    #     it will return a deterministic order based on insertion.
    # - To achieve this, elements are stored in a dense array. Inserting a new
    #     element will append it to the entry list, and then that index will be stored
    #     in the dict's index hash map. Removing an element updates that index to
    #     a special `REMOVED` value for correctness of the probing sequence, and
    #     the entry in the entry list is marked as removed and the relevant data is freed.
    #     The entry can be re-used to insert a new element, but it can't be reset to
    #     `EMPTY` without compacting or resizing the dictionary.
    # - The index probe sequence is taken directly from Python's dict implementation:
    #
    #     ```mojo
    #     var slot = hash(key) % self._reserved
    #     var perturb = hash(key)
    #     while True:
    #         check_slot(slot)
    #         alias PERTURB_SHIFT = 5
    #         perturb >>= PERTURB_SHIFT
    #         slot = ((5 * slot) + perturb + 1) % self._reserved
    #     ```
    #
    # - Similarly to Python, we aim for a maximum load of 2/3, after which we resize
    #     to a larger dictionary.
    # - In the case where many entries are being added and removed, the dictionary
    #     can fill up with `REMOVED` entries without being resized. In this case
    #     we will eventually "compact" the dictionary and shift entries towards
    #     the beginning to free new space while retaining insertion order.
    #
    # Key elements must implement the `KeyElement` trait, which encompasses
    # Movable, Hashable, and EqualityComparable. It also includes CollectionElement
    # and Copyable until we have references.
    #
    # Value elements must be CollectionElements for a similar reason. Both key and
    # value types must always be Movable so we can resize the dictionary as it grows.
    #
    # Without conditional trait conformance, making a `__str__` representation for
    # Dict is tricky. We'd need to add `Stringable` to the requirements for keys
    # and values. This may be worth it.
    #
    # Invariants:
    #
    # - size = 2^k for integer k:
    #     This allows for faster entry slot lookups, since modulo can be
    #     optimized to a bit shift for powers of 2.
    #
    # - size <= 2/3 * _reserved
    #     If size exceeds this invariant, we double the size of the dictionary.
    #     This is the maximal "load factor" for the dict. Higher load factors
    #     trade off higher memory utilization for more frequent worst-case lookup
    #     performance. Lookup is O(n) in the worst case and O(1) in average case.
    #
    # - _n_entries <= 3/4 * _reserved
    #     If _n_entries exceeds this invariant, we compact the dictionary, retaining
    #     the insertion order while resetting _n_entries = size.
    #     As elements are removed, they retain marker entries for the probe sequence.
    #     The average case miss lookup (ie. `contains` check on a key not in the dict)
    #     is O(_reserved  / (1 + _reserved - _n_entries)). At `(k-1)/k` this
    #     approaches `k` and is therefore O(1) average case. However, we want it to
    #     be _larger_ than the load factor: since `compact` is O(n), we don't
    #     don't churn and compact on repeated insert/delete, and instead amortize
    #     compaction cost to O(1) amortized cost.

    # Fields
    alias EMPTY = _EMPTY
    alias REMOVED = _REMOVED
    alias _initial_reservation = 8

    var size: Int
    """The number of elements currently stored in the dict."""
    var _n_entries: Int
    """The number of entries currently allocated."""
    var _reserved: Int
    """The current reserved size of the dictionary."""

    var _index: _DictIndex
    var _entries: List[Optional[DictEntry[K, V]]]

    # ===-------------------------------------------------------------------===#
    # Life cycle methods
    # ===-------------------------------------------------------------------===#

    @always_inline
    fn __init__(inout self):
        """Initialize an empty dictiontary."""
        self.size = 0
        self._n_entries = 0
        self._reserved = Self._initial_reservation
        self._index = _DictIndex(self._reserved)
        self._entries = Self._new_entries(self._reserved)

    @always_inline
    fn __init__(inout self, existing: Self):
        """Copy an existing dictiontary.

        Args:
            existing: The existing dict.
        """
        self.size = existing.size
        self._n_entries = existing._n_entries
        self._reserved = existing._reserved
        self._index = existing._index.copy(existing._reserved)
        self._entries = existing._entries

    @staticmethod
    fn fromkeys(keys: List[K], value: V) -> Self:
        """Create a new dictionary with keys from list and values set to value.

        Args:
            keys: The keys to set.
            value: The value to set.

        Returns:
            The new dictionary.
        """
        var dict = Dict[K, V]()
        for key in keys:
            dict[key[]] = value
        return dict

    @staticmethod
    fn fromkeys(
        keys: List[K], value: Optional[V] = None
    ) -> Dict[K, Optional[V]]:
        """Create a new dictionary with keys from list and values set to value.

        Args:
            keys: The keys to set.
            value: The value to set.

        Returns:
            The new dictionary.
        """
        var dict = Dict[K, Optional[V]]()
        for key in keys:
            dict[key[]] = value
        return dict

    fn __copyinit__(inout self, existing: Self):
        """Copy an existing dictiontary.

        Args:
            existing: The existing dict.
        """
        self.size = existing.size
        self._n_entries = existing._n_entries
        self._reserved = existing._reserved
        self._index = existing._index.copy(existing._reserved)
        self._entries = existing._entries

    fn __moveinit__(inout self, owned existing: Self):
        """Move data of an existing dict into a new one.

        Args:
            existing: The existing dict.
        """
        self.size = existing.size
        self._n_entries = existing._n_entries
        self._reserved = existing._reserved
        self._index = existing._index^
        self._entries = existing._entries^

    # ===-------------------------------------------------------------------===#
    # Operator dunders
    # ===-------------------------------------------------------------------===#

    fn __getitem__(self, key: K) raises -> V:
        """Retrieve a value out of the dictionary.

        Args:
            key: The key to retrieve.

        Returns:
            The value associated with the key, if it's present.

        Raises:
            "KeyError" if the key isn't present.
        """
        return self._find_ref(key)[]

    # TODO(MSTDL-452): rename to __getitem__ returning a reference
    fn __get_ref(
        self: Reference[Self, _, _], key: K
    ) raises -> Reference[V, self.is_mutable, self.lifetime]:
        """Retrieve a value out of the dictionary.

        Args:
            key: The key to retrieve.

        Returns:
            The value associated with the key, if it's present.

        Raises:
            "KeyError" if the key isn't present.
        """
        return self[]._find_ref(key)

    fn __setitem__(inout self, owned key: K, owned value: V):
        """Set a value in the dictionary by key.

        Args:
            key: The key to associate with the specified value.
            value: The data to store in the dictionary.
        """
        self._insert(key^, value^)

    fn __contains__(self, key: K) -> Bool:
        """Check if a given key is in the dictionary or not.

        Args:
            key: The key to check.

        Returns:
            True if there key exists in the dictionary, False otherwise.
        """
        return self.find(key).__bool__()

    fn __iter__(
        self: Reference[Self, _, _],
    ) -> _DictKeyIter[K, V, self.is_mutable, self.lifetime]:
        """Iterate over the dict's keys as immutable references.

        Returns:
            An iterator of immutable references to the dictionary keys.
        """
        return _DictKeyIter(_DictEntryIter(0, 0, self))

    fn __reversed__(
        self: Reference[Self, _, _]
    ) -> _DictKeyIter[K, V, self.is_mutable, self.lifetime, False]:
        """Iterate backwards over the dict keys, returning immutable references.

        Returns:
            A reversed iterator of immutable references to the dict keys.
        """
        return _DictKeyIter(
            _DictEntryIter[forward=False](self[]._reserved - 1, 0, self)
        )

    fn __or__(self, other: Self) -> Self:
        """Merge self with other and return the result as a new dict.

        Args:
            other: The dictionary to merge with.

        Returns:
            The result of the merge.
        """
        var result = Dict(self)
        result.update(other)
        return result^

    fn __ior__(inout self, other: Self):
        """Merge self with other in place.

        Args:
            other: The dictionary to merge with.
        """
        self.update(other)

    # ===-------------------------------------------------------------------===#
    # Trait implementations
    # ===-------------------------------------------------------------------===#

    fn __len__(self) -> Int:
        """The number of elements currently stored in the dictionary."""
        return self.size

    fn __bool__(self) -> Bool:
        """Check if the dictionary is empty or not.

        Returns:
            `False` if the dictionary is empty, `True` if there is at least one element.
        """
        return len(self).__bool__()

    fn __str__[
        T: RepresentableKeyElement, U: RepresentableCollectionElement
    ](self: Dict[T, U]) -> String:
        """Returns a string representation of a `Dict`.

        Note that since we can't condition methods on a trait yet,
        the way to call this method is a bit special. Here is an example below:

        ```mojo
        var my_dict = Dict[Int, Float64]()
        my_dict[1] = 1.1
        my_dict[2] = 2.2
        dict_as_string = my_dict.__str__()
        print(dict_as_string)
        # prints "{1: 1.1, 2: 2.2}"
        ```

        When the compiler supports conditional methods, then a simple `str(my_dict)` will
        be enough.

        Note that both they keys and values' types must implement the `__repr__()` method
        for this to work. See the `Representable` trait for more information.

        Parameters:
            T: The type of the keys in the Dict. Must implement the
              traits `Representable` and `KeyElement`.
            U: The type of the values in the Dict. Must implement the
                traits `Representable` and `CollectionElement`.

        Returns:
            A string representation of the Dict.
        """
        var minimum_capacity = self._minimum_size_of_string_representation()
        var string_buffer = List[UInt8](capacity=minimum_capacity)
        string_buffer.append(0)  # Null terminator
        var result = String(string_buffer^)
        result += "{"

        var i = 0
        for key_value in self.items():
            result += repr(key_value[].key) + ": " + repr(key_value[].value)
            if i < len(self) - 1:
                result += ", "
            i += 1
        result += "}"
        return result

    # ===-------------------------------------------------------------------===#
    # Methods
    # ===-------------------------------------------------------------------===#

    fn _minimum_size_of_string_representation(self) -> Int:
        # we do a rough estimation of the minimum number of chars that we'll see
        # in the string representation, we assume that str(key) and str(value)
        # will be both at least one char.
        return (
            2  # '{' and '}'
            + len(self) * 6  # str(key), str(value) ": " and ", "
            - 2  # remove the last ", "
        )

    fn find(self, key: K) -> Optional[V]:
        """Find a value in the dictionary by key.

        Args:
            key: The key to search for in the dictionary.

        Returns:
            An optional value containing a copy of the value if it was present,
            otherwise an empty Optional.
        """
        try:  # TODO(MOCO-604): push usage through
            return self._find_ref(key)[]
        except:
            return None

    # TODO(MOCO-604): Return Optional[Reference] instead of raising
    fn _find_ref(
        self: Reference[Self, _, _], key: K
    ) raises -> Reference[V, self.is_mutable, self.lifetime]:
        """Find a value in the dictionary by key.

        Args:
            key: The key to search for in the dictionary.

        Returns:
            An optional value containing a reference to the value if it is
            present, otherwise an empty Optional.
        """
        var hash = hash(key)
        var found: Bool
        var slot: Int
        var index: Int
        found, slot, index = self[]._find_index(hash, key)
        if found:
            var entry = self[]._entries.__get_ref(index)
            debug_assert(entry[].__bool__(), "entry in index must be full")
            return Reference(entry[].value()[].value)
        raise "KeyError"

    fn get(self, key: K) -> Optional[V]:
        """Get a value from the dictionary by key.

        Args:
            key: The key to search for in the dictionary.

        Returns:
            An optional value containing a copy of the value if it was present,
            otherwise an empty Optional.
        """
        return self.find(key)

    fn get(self, key: K, default: V) -> V:
        """Get a value from the dictionary by key.

        Args:
            key: The key to search for in the dictionary.
            default: Default value to return.

        Returns:
            A copy of the value if it was present, otherwise default.
        """
        return self.find(key).or_else(default)

    fn pop(inout self, key: K, owned default: Optional[V] = None) raises -> V:
        """Remove a value from the dictionary by key.

        Args:
            key: The key to remove from the dictionary.
            default: Optionally provide a default value to return if the key
                was not found instead of raising.

        Returns:
            The value associated with the key, if it was in the dictionary.
            If it wasn't, return the provided default value instead.

        Raises:
            "KeyError" if the key was not present in the dictionary and no
            default value was provided.
        """
        var hash = hash(key)
        var found: Bool
        var slot: Int
        var index: Int
        found, slot, index = self._find_index(hash, key)
        if found:
            self._set_index(slot, Self.REMOVED)
            var entry = self._entries.__get_ref(index)
            debug_assert(entry[].__bool__(), "entry in index must be full")
            var entry_value = entry[].unsafe_take()
            entry[] = None
            self.size -= 1
            return entry_value.value^
        elif default:
            return default.value()[]
        raise "KeyError"

<<<<<<< HEAD
    fn popitem(inout self) raises -> (K, V):
        """Remove and return an arbitrary key-value pair from the dictionary.

        Returns:
            A tuple containing the key and value of the removed item.

        Raises:
            "KeyError" if the dictionary is empty.
        """
        if self.size == 0:
            raise "KeyError"
        var entry = self._entries.pop(0)
        var entry_value = entry.value()
        self.size -= 1
        self._n_entries -= 1
        return (entry_value[].key, entry_value[].value)

    fn __iter__(
        self: Reference[Self, _, _],
    ) -> _DictKeyIter[K, V, self.is_mutable, self.lifetime]:
        """Iterate over the dict's keys as immutable references.

        Returns:
            An iterator of immutable references to the dictionary keys.
        """
        return _DictKeyIter(_DictEntryIter(0, 0, self))

=======
>>>>>>> d509360f
    fn keys(
        self: Reference[Self, _, _]
    ) -> _DictKeyIter[K, V, self.is_mutable, self.lifetime]:
        """Iterate over the dict's keys as immutable references.

        Returns:
            An iterator of immutable references to the dictionary keys.
        """
        return Self.__iter__(self)

    fn values(
        self: Reference[Self, _, _]
    ) -> _DictValueIter[K, V, self.is_mutable, self.lifetime]:
        """Iterate over the dict's values as references.

        Returns:
            An iterator of references to the dictionary values.
        """
        return _DictValueIter(_DictEntryIter(0, 0, self))

    fn items(
        self: Reference[Self, _, _]
    ) -> _DictEntryIter[K, V, self.is_mutable, self.lifetime]:
        """Iterate over the dict's entries as immutable references.

        These can't yet be unpacked like Python dict items, but you can
        access the key and value as attributes ie.

        ```mojo
        for e in dict.items():
            print(e[].key, e[].value)
        ```

        Returns:
            An iterator of immutable references to the dictionary entries.
        """
        return _DictEntryIter(0, 0, self)

    fn update(inout self, other: Self, /):
        """Update the dictionary with the key/value pairs from other, overwriting existing keys.
        The argument must be positional only.

        Args:
            other: The dictionary to update from.
        """
        for entry in other.items():
            self[entry[].key] = entry[].value

    fn clear(inout self):
        """Remove all elements from the dictionary."""
        self.size = 0
        self._n_entries = 0
        self._reserved = Self._initial_reservation
        self._index = _DictIndex(self._reserved)
        self._entries = Self._new_entries(self._reserved)

    @staticmethod
    @always_inline
    fn _new_entries(reserved: Int) -> List[Optional[DictEntry[K, V]]]:
        var entries = List[Optional[DictEntry[K, V]]](capacity=reserved)
        for i in range(reserved):
            entries.append(None)
        return entries

    fn _insert(inout self, owned key: K, owned value: V):
        self._insert(DictEntry[K, V](key^, value^))

    fn _insert(inout self, owned entry: DictEntry[K, V]):
        self._maybe_resize()
        var found: Bool
        var slot: Int
        var index: Int
        found, slot, index = self._find_index(entry.hash, entry.key)

        self._entries[index] = entry^
        if not found:
            self._set_index(slot, index)
            self.size += 1
            self._n_entries += 1

    fn _get_index(self, slot: Int) -> Int:
        return self._index.get_index(self._reserved, slot)

    fn _set_index(inout self, slot: Int, index: Int):
        return self._index.set_index(self._reserved, slot, index)

    fn _next_index_slot(self, inout slot: Int, inout perturb: UInt64):
        alias PERTURB_SHIFT = 5
        perturb >>= PERTURB_SHIFT
        slot = ((5 * slot) + int(perturb + 1)) % self._reserved

    fn _find_empty_index(self, hash: Int) -> Int:
        var slot = hash % self._reserved
        var perturb = bitcast[DType.uint64](Int64(hash))
        while True:
            var index = self._get_index(slot)
            if index == Self.EMPTY:
                return slot
            self._next_index_slot(slot, perturb)

    fn _find_index(self, hash: Int, key: K) -> (Bool, Int, Int):
        # Return (found, slot, index)
        var slot = hash % self._reserved
        var perturb = bitcast[DType.uint64](Int64(hash))
        while True:
            var index = self._get_index(slot)
            if index == Self.EMPTY:
                return (False, slot, self._n_entries)
            elif index == Self.REMOVED:
                pass
            else:
                var entry = self._entries.__get_ref(index)
                debug_assert(entry[].__bool__(), "entry in index must be full")
                if (
                    hash == entry[].value()[].hash
                    and key == entry[].value()[].key
                ):
                    return (True, slot, index)
            self._next_index_slot(slot, perturb)

    fn _over_load_factor(self) -> Bool:
        return 3 * self.size > 2 * self._reserved

    fn _over_compact_factor(self) -> Bool:
        return 4 * self._n_entries > 3 * self._reserved

    fn _maybe_resize(inout self):
        if not self._over_load_factor():
            if self._over_compact_factor():
                self._compact()
            return
        self._reserved *= 2
        self.size = 0
        self._n_entries = 0
        self._index = _DictIndex(self._reserved)
        var old_entries = self._entries^
        self._entries = self._new_entries(self._reserved)

        for i in range(len(old_entries)):
            var entry = old_entries.__get_ref(i)
            if entry[]:
                self._insert(entry[].unsafe_take())

    fn _compact(inout self):
        self._index = _DictIndex(self._reserved)
        var right = 0
        for left in range(self.size):
            while not self._entries.__get_ref(right)[]:
                right += 1
                debug_assert(right < self._reserved, "Invalid dict state")
            var entry = self._entries.__get_ref(right)
            debug_assert(entry[].__bool__(), "Logic error")
            var slot = self._find_empty_index(entry[].value()[].hash)
            self._set_index(slot, left)
            if left != right:
                self._entries[left] = entry[].unsafe_take()
                entry[] = None
            right += 1

        self._n_entries = self.size


struct OwnedKwargsDict[V: CollectionElement](Sized, CollectionElement):
    """Container used to pass owned variadic keyword arguments to functions.

    This type mimics the interface of a dictionary with `String` keys, and
    should be usable more-or-less like a dictionary. Notably, however, this type
    should not be instantiated directly by users.

    Parameters:
        V: The value type of the dictionary. Currently must be CollectionElement.
    """

    # Fields
    alias key_type = String

    var _dict: Dict[Self.key_type, V]

    # ===-------------------------------------------------------------------===#
    # Life cycle methods
    # ===-------------------------------------------------------------------===#

    fn __init__(inout self):
        """Initialize an empty keyword dictionary."""
        self._dict = Dict[Self.key_type, V]()

    fn __copyinit__(inout self, existing: Self):
        """Copy an existing keyword dictionary.

        Args:
            existing: The existing keyword dictionary.
        """
        self._dict = existing._dict

    fn __moveinit__(inout self, owned existing: Self):
        """Move data of an existing keyword dictionary into a new one.

        Args:
            existing: The existing keyword dictionary.
        """
        self._dict = existing._dict^

    # ===-------------------------------------------------------------------===#
    # Operator dunders
    # ===-------------------------------------------------------------------===#

    @always_inline("nodebug")
    fn __getitem__(self, key: Self.key_type) raises -> V:
        """Retrieve a value out of the keyword dictionary.

        Args:
            key: The key to retrieve.

        Returns:
            The value associated with the key, if it's present.

        Raises:
            "KeyError" if the key isn't present.
        """
        return self._dict[key]

    @always_inline("nodebug")
    fn __setitem__(inout self, key: Self.key_type, value: V):
        """Set a value in the keyword dictionary by key.

        Args:
            key: The key to associate with the specified value.
            value: The data to store in the dictionary.
        """
        self._dict[key] = value

    # ===-------------------------------------------------------------------===#
    # Trait implementations
    # ===-------------------------------------------------------------------===#

    @always_inline("nodebug")
    fn __contains__(self, key: Self.key_type) -> Bool:
        """Check if a given key is in the keyword dictionary or not.

        Args:
            key: The key to check.

        Returns:
            True if there key exists in the keyword dictionary, False
            otherwise.
        """
        return key in self._dict

    @always_inline("nodebug")
    fn __len__(self) -> Int:
        """The number of elements currently stored in the keyword dictionary."""
        return len(self._dict)

    # ===-------------------------------------------------------------------===#
    # Methods
    # ===-------------------------------------------------------------------===#

    @always_inline("nodebug")
    fn find(self, key: Self.key_type) -> Optional[V]:
        """Find a value in the keyword dictionary by key.

        Args:
            key: The key to search for in the dictionary.

        Returns:
            An optional value containing a copy of the value if it was present,
            otherwise an empty Optional.
        """
        return self._dict.find(key)

    @always_inline("nodebug")
    fn pop(
        inout self, key: self.key_type, owned default: Optional[V] = None
    ) raises -> V:
        """Remove a value from the keyword dictionary by key.

        Args:
            key: The key to remove from the dictionary.
            default: Optionally provide a default value to return if the key
                was not found instead of raising.

        Returns:
            The value associated with the key, if it was in the dictionary.
            If it wasn't, return the provided default value instead.

        Raises:
            "KeyError" if the key was not present in the dictionary and no
            default value was provided.
        """
        return self._dict.pop(key, default^)

    fn __iter__(
        self: Reference[Self, _, _]
    ) -> _DictKeyIter[Self.key_type, V, self.is_mutable, self.lifetime]:
        """Iterate over the keyword dict's keys as immutable references.

        Returns:
            An iterator of immutable references to the dictionary keys.
        """
        # TODO(#36448): Use this instead of the current workaround
        # return self._dict.__iter__()
        return _DictKeyIter(_DictEntryIter(0, 0, self[]._dict))

    fn keys(
        self: Reference[Self, _, _],
    ) -> _DictKeyIter[Self.key_type, V, self.is_mutable, self.lifetime]:
        """Iterate over the keyword dict's keys as immutable references.

        Returns:
            An iterator of immutable references to the dictionary keys.
        """
        # TODO(#36448): Use this instead of the current workaround
        # return self._dict.keys()
        return Self.__iter__(self)

    fn values(
        self: Reference[Self, _, _],
    ) -> _DictValueIter[Self.key_type, V, self.is_mutable, self.lifetime]:
        """Iterate over the keyword dict's values as references.

        Returns:
            An iterator of references to the dictionary values.
        """
        # TODO(#36448): Use this instead of the current workaround
        # return self._dict.values()
        return _DictValueIter(_DictEntryIter(0, 0, self[]._dict))

    fn items(
        self: Reference[Self, _, _]
    ) -> _DictEntryIter[Self.key_type, V, self.is_mutable, self.lifetime]:
        """Iterate over the keyword dictionary's entries as immutable references.

        These can't yet be unpacked like Python dict items, but you can
        access the key and value as attributes ie.

        ```mojo
        for e in dict.items():
            print(e[].key, e[].value)
        ```

        Returns:
            An iterator of immutable references to the dictionary entries.
        """

        # TODO(#36448): Use this instead of the current workaround
        # return self[]._dict.items()
        return _DictEntryIter(0, 0, self[]._dict)

    @always_inline("nodebug")
    fn _insert(inout self, owned key: Self.key_type, owned value: V):
        self._dict._insert(key^, value^)

    @always_inline("nodebug")
    fn _insert(inout self, key: StringLiteral, owned value: V):
        self._insert(String(key), value^)<|MERGE_RESOLUTION|>--- conflicted
+++ resolved
@@ -799,7 +799,6 @@
             return default.value()[]
         raise "KeyError"
 
-<<<<<<< HEAD
     fn popitem(inout self) raises -> (K, V):
         """Remove and return an arbitrary key-value pair from the dictionary.
 
@@ -827,8 +826,6 @@
         """
         return _DictKeyIter(_DictEntryIter(0, 0, self))
 
-=======
->>>>>>> d509360f
     fn keys(
         self: Reference[Self, _, _]
     ) -> _DictKeyIter[K, V, self.is_mutable, self.lifetime]:
